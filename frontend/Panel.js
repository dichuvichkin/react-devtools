--- conflicted
+++ resolved
@@ -165,17 +165,11 @@
 
       this._bridge = new Bridge(wall);
 
-<<<<<<< HEAD
-      if (this._bridge) {
-        this._store = new Store(this._bridge);
-      }
-=======
       this._store = new Store(this._bridge);
       var refresh = () => this.forceUpdate();
       this.plugins = [
         new RelayPlugin(this._store, this._bridge, refresh),
       ];
->>>>>>> f48aaf96
       this._keyListener = keyboardNav(this._store, window);
 
       window.addEventListener('keydown', this._keyListener);
